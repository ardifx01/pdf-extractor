# --- Builder Stage ---
FROM python:3.12-slim-bookworm AS builder

# Install system dependencies - combined into one RUN to reduce layers
RUN apt-get update && apt-get install -y --no-install-recommends \
    curl \
    ca-certificates \
    gnupg \
    libgl1-mesa-glx \
    libglib2.0-0 \
    && curl -fsSL https://deb.nodesource.com/setup_22.x | bash - \
    && apt-get install -y --no-install-recommends nodejs \
    && apt-get clean \
    && rm -rf /var/lib/apt/lists/* /tmp/* /var/tmp/*

# Install uv (fast package manager)
ADD https://astral.sh/uv/install.sh /uv-installer.sh
RUN sh /uv-installer.sh && rm /uv-installer.sh
ENV PATH="/root/.local/bin/:$PATH"

# Set working directory
WORKDIR /app

# Copy only requirements file and install dependencies
COPY requirements.txt .
RUN --mount=type=cache,target=/root/.cache/pip uv pip install --no-cache-dir torch torchvision torchaudio --extra-index-url https://download.pytorch.org/whl/cpu --system
RUN --mount=type=cache,target=/root/.cache/pip uv pip install --no-cache-dir -r requirements.txt --system

# --- Final Stage ---
FROM python:3.12-slim-bookworm

# Install only runtime dependencies in a single layer
RUN apt-get update && apt-get install -y --no-install-recommends \
    libgl1-mesa-glx \
    libglib2.0-0 \
    curl \
    gnupg \
    && curl -fsSL https://deb.nodesource.com/setup_22.x | bash - \
    && apt-get install -y --no-install-recommends nodejs \
    && apt-get clean \
    && rm -rf /var/lib/apt/lists/* /tmp/* /var/tmp/* \
    && npm cache clean --force

# Set working directory
WORKDIR /app

# Copy installed Python packages and app from builder
COPY --from=builder /usr/local/lib/python3.12/site-packages /usr/local/lib/python3.12/site-packages
COPY --from=builder /usr/local/bin /usr/local/bin

<<<<<<< HEAD
# Copy only necessary application files
COPY app /app/app
=======
# Copy application files
COPY app/ /app/
>>>>>>> 49435e43
COPY *.py /app/

COPY entrypoint.sh /entrypoint.sh
RUN chmod +x /entrypoint.sh

# Expose Streamlit port
EXPOSE 8501

<<<<<<< HEAD
# Start Streamlit app
CMD ["streamlit", "run", "app/dashboard.py", "--server.port=8501", "--server.address=0.0.0.0"]
=======
# Command to run the application
CMD ["streamlit", "run", "dashboard.py", "--server.port=8501", "--server.address=0.0.0.0"]
>>>>>>> 49435e43
<|MERGE_RESOLUTION|>--- conflicted
+++ resolved
@@ -48,13 +48,8 @@
 COPY --from=builder /usr/local/lib/python3.12/site-packages /usr/local/lib/python3.12/site-packages
 COPY --from=builder /usr/local/bin /usr/local/bin
 
-<<<<<<< HEAD
 # Copy only necessary application files
 COPY app /app/app
-=======
-# Copy application files
-COPY app/ /app/
->>>>>>> 49435e43
 COPY *.py /app/
 
 COPY entrypoint.sh /entrypoint.sh
@@ -63,10 +58,5 @@
 # Expose Streamlit port
 EXPOSE 8501
 
-<<<<<<< HEAD
 # Start Streamlit app
-CMD ["streamlit", "run", "app/dashboard.py", "--server.port=8501", "--server.address=0.0.0.0"]
-=======
-# Command to run the application
-CMD ["streamlit", "run", "dashboard.py", "--server.port=8501", "--server.address=0.0.0.0"]
->>>>>>> 49435e43
+CMD ["streamlit", "run", "app/dashboard.py", "--server.port=8501", "--server.address=0.0.0.0"]